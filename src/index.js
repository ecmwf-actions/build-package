--- conflicted
+++ resolved
@@ -20,20 +20,14 @@
  *     Note that `test` input must be set to true for this to work. Currently supported only on Ubuntu 20.04 platform.
  *   @param {MultilineString} dependencies The list of dependency repositories to build from, in correct order.
  *     Repository names should follow the standard Github `owner/name` format. To specify different branch name per
-<<<<<<< HEAD
- *     repository, use `owner/name@branch_name` format.
- *   @param {String} dependency_branch The default branch name for dependency repositories. Will be ignored if the
- *     branch name is specified per repository, see `dependencies` input.
- *   @param {MultilineString} dependency_cmake_options The list of ecbuild/CMake options to be passed during the
- *     dependency build configuration phase. Use the form of `owner/name: "-DCMAKE_VAR=1"` to define options for the
- *     package or its dependencies. If the package is not listed, it will be configured with default options only.
-=======
  *     repository, use `owner/name@branch_name` format. To specify specific tag name per repository, use
  *     `owner/name@refs/tags/tag_name` format.
  *   @param {String} dependency_branch The default branch (or tag) name for dependency repositories. Will be ignored if
  *     the branch (or tag) name is specified per repository, see `dependencies` input. To specify specific tag name,
  *     use `refs/tags/tag_name` format.
->>>>>>> d6171a2a
+ *   @param {MultilineString} dependency_cmake_options The list of ecbuild/CMake options to be passed during the
+ *     dependency build configuration phase. Use the form of `owner/name: "-DCMAKE_VAR=1"` to define options for the
+ *     package or its dependencies. If the package is not listed, it will be configured with default options only.
  *   @param {Boolean} force_build Whether to always build dependencies from latest repository states or not. Otherwise,
  *     the action will first try to download a build artifact if it exists.
  *   @param {String} cache_suffix A string which will be appended to the cache key. To invalidate the build cache,
