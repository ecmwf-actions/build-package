const core = require('@actions/core');
const { restoreCache, saveCache } = require('@actions/cache');
const { Octokit } = require('@octokit/core');
const crypto = require('crypto');
const { promisify } = require('util')
const fastFolderSize = require('fast-folder-size');

const { version } = require('../package.json');
const { extendPaths } = require('./env-functions');
const { isError } = require('./helper-functions');

/**
 * Returns cache key for a package.
 *
 * @param {String} repository Github repository owner and name.
<<<<<<< HEAD
 * @param {String} branch Branch (or tag) name. Make sure to supply tags in their verbose form: `refs/tags/tag-name`.
 * @param {String} githubToken Github access token, with `repo` and `actions:read` scopes.
 * @param {String} os Current OS platform.
 * @param {String} compiler Current compiler family.
=======
 * @param {String} branch Branch name.
 * @param {String} githubToken Github access token, with `repo` and `actions:read` scopes.
 * @param {String} os Current OS platform.
 * @param {String} compiler Current compiler family.
 * @param {String} cacheSuffix A string which will be appended to the cache key.
>>>>>>> 7949e28c
 * @param {Object} env Local environment object.
 * @returns {String} Package cache key.
 */
const getCacheKey = async (repository, branch, githubToken, os, compiler, cacheSuffix, env) => {
    core.startGroup(`Cache Key for ${repository}`);

    const [owner, repo] = repository.split('/');

    core.info(`==> Repository: ${owner}/${repo}`);

    let ref;

    if (/^refs\/tags\//.test(branch)) {
        branch = branch.replace(/^refs\/tags\//, '');
        ref = `tags/${branch}`;
    }
    else {
        branch = branch.replace(/^refs\/heads\//, '');
        ref = `heads/${branch}`;
    }

    core.info(`==> Branch: ${branch}`);
    core.info(`==> Ref: ${ref}`);

    const octokit = new Octokit({
        auth: githubToken,
    });

    let sha;

    try {
        const response = await octokit.request('GET /repos/{owner}/{repo}/git/ref/{ref}', {
            owner,
            repo,
            ref,
        });

        isError(response.status != 200, `Wrong response code while fetching repository HEAD for ${repo}: ${response.status}`);

        sha = response.data.object.sha;
    }
    catch (error) {
        isError(true, `Error getting repository HEAD for ${repo}: ${error.message}`);
    }

    core.info(`==> sha: ${sha}`);

    let cacheKeyStr = `v=${version}${cacheSuffix}::cmake=${env.CMAKE_VERSION}::${repo}=${sha}`;

    for (const [dependency, dependencySha] of Object.entries(env.DEPENDENCIES || {})) {
        const [ , dependencyRepo] = dependency.split('/');
        if (dependencyRepo === repo) continue;
        cacheKeyStr += `::${dependencyRepo}=${dependencySha}`;
    }

    core.info(`==> cacheKeyStr: ${cacheKeyStr}`);

    const cacheKeySha = crypto.createHash('sha1').update(cacheKeyStr).digest('hex');

    core.info(`==> cacheKeySha: ${cacheKeySha}`);

    const cacheKey = `${os}-${compiler}-${repo}-${cacheKeySha}`;

    core.info(`==> cacheKey: ${cacheKey}`);

    core.endGroup();

    return cacheKey;
};

module.exports.getCacheKey = getCacheKey;

/**
 * Restores package from cache, if found.
 *
 * @param {String} repository Github repository owner and name.
<<<<<<< HEAD
 * @param {String} branch Branch (or tag) name. Make sure to supply tags in their verbose form: `refs/tags/tag-name`.
=======
 * @param {String} branch Branch name.
>>>>>>> 7949e28c
 * @param {String} githubToken Github access token, with `repo` and `actions:read` scopes.
 * @param {String} repo Name of the package to download, will be used as the final extraction directory.
 * @param {String} installDir Directory to restore to.
 * @param {String} os Current OS platform.
 * @param {String} compiler Current compiler family.
<<<<<<< HEAD
=======
 * @param {String} cacheSuffix A string which will be appended to the cache key.
>>>>>>> 7949e28c
 * @param {Object} env Local environment object.
 * @returns {Boolean} Whether the package cache was found.
 */
module.exports.restoreCache = async (repository, branch, githubToken, installDir, os, compiler, cacheSuffix, env) => {
    const cacheKey = await getCacheKey(repository, branch, githubToken, os, compiler, cacheSuffix, env);

    core.startGroup(`Restore ${repository} Cache`);

    let cacheHit;

    try {
        cacheHit = Boolean(await restoreCache([installDir], cacheKey));
    }
    catch (error) {
        isError(true, `Error restoring cache for ${repository}: ${error.message}`);
        return false;
    }

    core.info(`==> cacheHit: ${cacheHit}`);

    // If we have cache, extend the environment paths with install directory.
    if (cacheHit) {
        const [, repo] = repository.split('/');
        await extendPaths(env, installDir, repo);
    }

    core.endGroup();

    return cacheHit;
};

/**
 * Saves target directory to cache.
 *
<<<<<<< HEAD
 * @param {String} repository Github repository owner and name.
 * @param {String} branch Branch (or tag) name. Make sure to supply tags in their verbose form: `refs/tags/tag-name`.
 * @param {String} githubToken Github access token, with `repo` and `actions:read` scopes.
 * @param {String} targetDir Target directory to save.
 * @param {String} os Current OS platform.
 * @param {String} compiler Current compiler family.
=======
 * @param {String} repository Github repository owner and name
 * @param {String} branch Branch name
 * @param {String} githubToken Github access token, with `repo` and `actions:read` scopes
 * @param {String} targetDir Target directory to save
 * @param {String} os Current OS platform
 * @param {String} compiler Current compiler family
 * @param {String} cacheSuffix A string which will be appended to the cache key.
>>>>>>> 7949e28c
 * @param {Object} env Local environment object.
 * @returns {Boolean} Whether the package was cached successfully.
 */
module.exports.saveCache = async (repository, branch, githubToken, targetDir, os, compiler, cacheSuffix, env) => {
    const cacheKey = await getCacheKey(repository, branch, githubToken, os, compiler, cacheSuffix, env);

    core.startGroup(`Save ${repository} Cache`);

    const fastFolderSizeAsync = promisify(fastFolderSize);

    const bytes = await fastFolderSizeAsync(targetDir);

    if (!bytes) {
        isError(true, `Empty target dir, skipping saving cache for ${repository}`);
        return false;
    }

    let isSaved;

    try {
        isSaved = Boolean(await saveCache([targetDir], cacheKey));
    }
    catch (error) {
        isError(true, `Error saving cache for ${repository}: ${error.message}`);
        return false;
    }

    core.info(`==> isSaved: ${isSaved}`);

    core.endGroup();

    return isSaved;
};<|MERGE_RESOLUTION|>--- conflicted
+++ resolved
@@ -13,18 +13,11 @@
  * Returns cache key for a package.
  *
  * @param {String} repository Github repository owner and name.
-<<<<<<< HEAD
  * @param {String} branch Branch (or tag) name. Make sure to supply tags in their verbose form: `refs/tags/tag-name`.
  * @param {String} githubToken Github access token, with `repo` and `actions:read` scopes.
  * @param {String} os Current OS platform.
  * @param {String} compiler Current compiler family.
-=======
- * @param {String} branch Branch name.
- * @param {String} githubToken Github access token, with `repo` and `actions:read` scopes.
- * @param {String} os Current OS platform.
- * @param {String} compiler Current compiler family.
  * @param {String} cacheSuffix A string which will be appended to the cache key.
->>>>>>> 7949e28c
  * @param {Object} env Local environment object.
  * @returns {String} Package cache key.
  */
@@ -101,20 +94,13 @@
  * Restores package from cache, if found.
  *
  * @param {String} repository Github repository owner and name.
-<<<<<<< HEAD
  * @param {String} branch Branch (or tag) name. Make sure to supply tags in their verbose form: `refs/tags/tag-name`.
-=======
- * @param {String} branch Branch name.
->>>>>>> 7949e28c
  * @param {String} githubToken Github access token, with `repo` and `actions:read` scopes.
  * @param {String} repo Name of the package to download, will be used as the final extraction directory.
  * @param {String} installDir Directory to restore to.
  * @param {String} os Current OS platform.
  * @param {String} compiler Current compiler family.
-<<<<<<< HEAD
-=======
  * @param {String} cacheSuffix A string which will be appended to the cache key.
->>>>>>> 7949e28c
  * @param {Object} env Local environment object.
  * @returns {Boolean} Whether the package cache was found.
  */
@@ -149,22 +135,13 @@
 /**
  * Saves target directory to cache.
  *
-<<<<<<< HEAD
  * @param {String} repository Github repository owner and name.
  * @param {String} branch Branch (or tag) name. Make sure to supply tags in their verbose form: `refs/tags/tag-name`.
  * @param {String} githubToken Github access token, with `repo` and `actions:read` scopes.
  * @param {String} targetDir Target directory to save.
  * @param {String} os Current OS platform.
  * @param {String} compiler Current compiler family.
-=======
- * @param {String} repository Github repository owner and name
- * @param {String} branch Branch name
- * @param {String} githubToken Github access token, with `repo` and `actions:read` scopes
- * @param {String} targetDir Target directory to save
- * @param {String} os Current OS platform
- * @param {String} compiler Current compiler family
  * @param {String} cacheSuffix A string which will be appended to the cache key.
->>>>>>> 7949e28c
  * @param {Object} env Local environment object.
  * @returns {Boolean} Whether the package was cached successfully.
  */
